'use client';

import { useState, useEffect } from 'react';
import Link from 'next/link';
import io, { Socket } from 'socket.io-client';
import { useSession } from 'next-auth/react';
import FileUpload from './FileUpload';
import { useNotifications } from '../hooks/useNotifications';
import FeedbackModal, { FeedbackData } from './feedback/FeedbackModal';
import { useFeedback } from '../hooks/useFeedback';

interface Message {
  id: string;
  text: string;
  sender: 'user' | 'ai' | 'system' | 'lawyer';
  attachments?: FileAttachment[];
}

interface FileAttachment {
  id: string;
  filename: string;
  originalName: string;
  mimeType: string;
  size: number;
  url: string;
}

export default function Chat() {
  const [messages, setMessages] = useState<Message[]>([]);
  const [input, setInput] = useState('');
  const [isLoading, setIsLoading] = useState(false);
  const [socket, setSocket] = useState<Socket | null>(null);
  const [hasStartedConversation, setHasStartedConversation] = useState(false);
  const [isInitialized, setIsInitialized] = useState(false);
  const [isConnected, setIsConnected] = useState(false);
  const [selectedFile, setSelectedFile] = useState<File | null>(null);
  const [caseAssigned, setCaseAssigned] = useState<{
    assigned: boolean;
    lawyerName?: string;
    lawyerId?: string;
  }>({ assigned: false });
  const [showChargeModal, setShowChargeModal] = useState(false);
  const [isCreatingCharge, setIsCreatingCharge] = useState(false);
  const [chargeForm, setChargeForm] = useState({
    type: '',
    amount: '',
    title: '',
    description: '',
    reason: ''
  });
  const [showFeedbackModal, setShowFeedbackModal] = useState(false);
  const [feedbackSubmitted, setFeedbackSubmitted] = useState(false);

  const { data: session, status: sessionStatus } = useSession();
  const notifications = useNotifications();

  // UserId vem da sessão NextAuth (consistente para usuários anônimos e autenticados)
  const userId = session?.user?.id;

  // Hook para feedback
  const feedbackHook = useFeedback({
    userId: userId || '',
    conversationId: userId || '',
    lawyerId: caseAssigned.lawyerId,
    onSuccess: () => {
      setFeedbackSubmitted(true);
      setShowFeedbackModal(false);
      notifications.success('Avaliação enviada', 'Obrigado pelo seu feedback!');
    },
    onError: (error) => {
      notifications.error('Erro na avaliação', error);
    }
  });

  // Lógica para mostrar feedback baseada em decisão inteligente da IA
  // O feedback agora é controlado pelo evento WebSocket 'show-feedback-modal'
  // que é emitido quando a IA detecta que uma conversa deve mostrar feedback

  const handleCreateCharge = async (e: React.FormEvent) => {
    e.preventDefault();

    setIsCreatingCharge(true);
    try {
      const response = await fetch('/api/billing/create-charge', {
        method: 'POST',
        headers: {
          'Content-Type': 'application/json',
        },
        body: JSON.stringify({
          conversationId: userId,
          ...chargeForm,
          amount: parseFloat(chargeForm.amount)
        }),
      });

      if (!response.ok) {
        throw new Error('Erro ao criar cobrança');
      }

      const result = await response.json();

      // Reset form and close modal
      setChargeForm({
        type: '',
        amount: '',
        title: '',
        description: '',
        reason: ''
      });
      setShowChargeModal(false);

      // Show success message
      notifications.success('Cobrança criada com sucesso!', 'O cliente foi notificado.');
    } catch (error) {
      console.error('Erro ao criar cobrança:', error);
      notifications.error('Erro ao criar cobrança', 'Tente novamente.');
    } finally {
      setIsCreatingCharge(false);
    }
  };

  useEffect(() => {
    // Só conectar ao WebSocket quando a sessão estiver carregada
    if (sessionStatus === 'loading') return;

    // Usar userId da sessão (NextAuth garante consistência para usuários anônimos)
    const userId = session?.user?.id;

    // Só prosseguir se temos um userId válido
    if (!userId) return;

    const socketUrl = process.env.NEXT_PUBLIC_WS_URL || 'http://localhost:8080';
    const newSocket = io(socketUrl);
    setSocket(newSocket);

    newSocket.emit('join-room');

    newSocket.on('connect', () => {
      setIsConnected(true);
    });

    newSocket.on('disconnect', () => {
      setIsConnected(false);
    });

    newSocket.on('load-history', (history: Message[]) => {
      if (history.length > 0) {
        setMessages(history);
        setHasStartedConversation(true);
      }
      // Marcar como inicializado após carregar histórico
      setIsInitialized(true);
    });

    newSocket.on('receive-message', (data: { text: string; sender: string; messageId?: string; isError?: boolean; shouldRetry?: boolean; createdAt?: string }) => {
      const newMessage: Message = {
        id: data.messageId || Date.now().toString(),
        text: data.text,
        sender: data.sender as 'user' | 'ai' | 'system',
      };
      setMessages((prev) => {
        const newMsgs = [...prev, newMessage];
        return newMsgs;
      });
      setIsLoading(false);

      // Se a mensagem é de um advogado, atualizar o estado para mostrar que o caso foi atribuído
      if (data.sender === 'lawyer') {
        setCaseAssigned({
          assigned: true,
          lawyerName: 'Advogado',
          lawyerId: 'lawyer'
        });
      }
    });

    // Listener para atualizações de status do caso
    newSocket.on('case-updated', (data: { status: string; assignedTo?: string; lawyerName?: string }) => {
      if (data.status === 'assigned' && data.assignedTo) {
        setCaseAssigned({
          assigned: true,
          lawyerName: data.lawyerName || 'Advogado',
          lawyerId: data.assignedTo,
        });
      } else if (data.status === 'open') {
        setCaseAssigned({ assigned: false });
      }
    });

    // Listener para mostrar modal de feedback baseado em decisão da IA
    newSocket.on('show-feedback-modal', (data: { reason: string; context: string }) => {
      if (!feedbackSubmitted && !showFeedbackModal) {
        // Pequeno delay para não interromper a conversa
        setTimeout(() => {
          setShowFeedbackModal(true);
        }, 2000);
      }
    });

    // Aguardar o histórico ser carregado do backend via WebSocket
    // Não há necessidade de fallback para localStorage

    return () => {
      newSocket.disconnect();
    };
  }, [sessionStatus, session, hasStartedConversation, feedbackSubmitted, showFeedbackModal]);

  const getRespondentInfo = (sender: string) => {
    if (sender === 'user') {
      return { name: 'Você', role: '', color: 'text-slate-600' };
    }

    if (sender === 'lawyer' || (caseAssigned.assigned && sender === 'ai')) {
      // Quando o caso está atribuído ou mensagem é de advogado, mostrar informações do advogado
      return {
        name: caseAssigned.lawyerName || 'Advogado Responsável',
        role: 'Advogado Especialista',
        color: 'text-purple-600',
        icon: '👨‍⚖️'
      };
    }

    // Caso padrão - IA
    return {
      name: 'Assistente Jurídico',
      role: 'IA Inteligente',
      color: 'text-emerald-600',
      icon: '🤖'
    };
  };

  const uploadFile = async (file: File): Promise<FileAttachment | null> => {
    try {
      const formData = new FormData();
      formData.append('file', file);
<<<<<<< HEAD
      formData.append('conversationId', userId || '');
      formData.append('userId', userId || ''); // Usar ID de usuário consistente
=======
      formData.append('conversationId', roomId);
      // userId will be extracted from JWT token in backend
>>>>>>> aa101527

      const response = await fetch('/api/uploads', {
        method: 'POST',
        body: formData,
        credentials: 'include', // ✅ Ensure NextAuth cookies are sent
      });

      if (!response.ok) {
        throw new Error('Erro ao fazer upload do arquivo');
      }

      const result = await response.json();
      return result.data;
    } catch (error) {
      console.error('Erro no upload:', error);
      return null;
    }
  };

  const sendMessage = async () => {
    if ((!input.trim() && !selectedFile) || !socket || isLoading) return;

    let attachments: FileAttachment[] = [];

    // Upload file if selected
    if (selectedFile) {
      const uploadedFile = await uploadFile(selectedFile);
      if (uploadedFile) {
        attachments = [uploadedFile];
      }
    }

    const userMessage: Message = {
      id: Date.now().toString(),
      text: input,
      sender: 'user',
      attachments,
    };

    setMessages((prev) => {
      const newMsgs = [...prev, userMessage];
      return newMsgs;
    });

    const messageToSend = input; // Store input before clearing
    setInput('');
    setSelectedFile(null);
    setIsLoading(true);

    // Marcar que a conversa começou após o primeiro envio
    if (!hasStartedConversation) {
      setHasStartedConversation(true);
    }

    // Send message via WebSocket
    socket.emit('send-message', {
      text: messageToSend,
      attachments,
    });
  };

  const handleFeedbackSubmit = async (feedbackData: FeedbackData) => {
    await feedbackHook.submitFeedback(feedbackData);
  };

  return (
    <div className="min-h-screen bg-slate-50 flex items-center justify-center p-4">
        <div className="w-full max-w-4xl bg-white rounded-lg shadow-xl overflow-hidden flex flex-col" style={{height: '80vh'}}>
        {/* Header */}
        <header className="bg-slate-900 shadow-lg border-b border-slate-800 px-4 py-4">
          <div className="flex items-center justify-between">
            <div className="flex items-center space-x-4">
              <Link href="/" className="flex items-center space-x-2">
                <div className="text-2xl font-bold text-white">Juristec<span className="text-emerald-400">.com.br</span></div>
              </Link>
              <div className="hidden sm:block text-slate-400 text-sm">
                Assistente Jurídico Inteligente
              </div>
            </div>
            <div className="flex items-center space-x-4">
              <div className="flex items-center space-x-2 text-slate-400 text-sm">
                <div className={`w-2 h-2 rounded-full animate-pulse ${isConnected ? 'bg-emerald-400' : 'bg-amber-400'}`}></div>
                <span>{isConnected ? 'Online' : 'Conectando...'}</span>
              </div>
              <Link
                href="/"
                className="text-slate-300 hover:text-white transition-colors text-sm font-medium"
              >
                ← Voltar ao Início
              </Link>
            </div>
          </div>
        </header>

        {/* Messages Container */}
        <div className="flex-1 overflow-y-auto p-4 space-y-4">
          {!hasStartedConversation && messages.length === 0 && isInitialized && (
            <div className="flex flex-col items-center justify-center h-full text-center space-y-6">
              <div className="max-w-md">
                <div className="w-16 h-16 bg-emerald-100 rounded-full flex items-center justify-center mx-auto mb-4">
                  <svg className="w-8 h-8 text-emerald-600" fill="none" stroke="currentColor" viewBox="0 0 24 24">
                    <path strokeLinecap="round" strokeLinejoin="round" strokeWidth={2} d="M8 12h.01M12 12h.01M16 12h.01M21 12c0 4.418-4.03 8-9 8a9.863 9.863 0 01-4.255-.949L3 20l1.395-3.72C3.512 15.042 3 13.574 3 12c0-4.418 4.03-8 9-8s9 3.582 9 8z" />
                  </svg>
                </div>
                <h2 className="text-2xl font-bold text-slate-800 mb-2">Bem-vindo ao Juristec</h2>
                <p className="text-slate-600 mb-6">
                  Seu assistente jurídico inteligente está pronto para ajudar.
                  Digite sua pergunta jurídica abaixo para começar.
                </p>
                <div className="flex flex-wrap justify-center gap-2 text-sm text-slate-500">
                  <span className="px-3 py-1 bg-slate-100 rounded-full">Direito Civil</span>
                  <span className="px-3 py-1 bg-slate-100 rounded-full">Direito Trabalhista</span>
                  <span className="px-3 py-1 bg-slate-100 rounded-full">Direito Penal</span>
                  <span className="px-3 py-1 bg-slate-100 rounded-full">Consultoria Jurídica</span>
                </div>
              </div>
            </div>
          )}
          {messages.map((message) => (
            <div key={message.id} className="space-y-1" data-testid="message">
              {message.sender !== 'user' && message.sender !== 'system' && (
                <div className="flex justify-start">
                  <div className="flex items-center space-x-2 mb-1">
                    <span className="text-lg">{getRespondentInfo(message.sender).icon}</span>
                    <div className="text-xs text-slate-500">
                      <span className="font-medium">{getRespondentInfo(message.sender).name}</span>
                      <span className="mx-1">•</span>
                      <span>{getRespondentInfo(message.sender).role}</span>
                    </div>
                  </div>
                </div>
              )}
              {message.sender === 'system' && (
                <div className="flex justify-center">
                  <div className="flex items-center space-x-2 mb-1">
                    <span className="text-sm">⚠️</span>
                    <div className="text-xs text-amber-600">
                      <span className="font-medium">Sistema</span>
                    </div>
                  </div>
                </div>
              )}
              <div
                className={`flex ${
                  message.sender === 'user' ? 'justify-end' : message.sender === 'system' ? 'justify-center' : 'justify-start'
                }`}
              >
                <div
                  className={`max-w-xs lg:max-w-md px-4 py-2 rounded-lg ${
                    message.sender === 'user'
                      ? 'bg-emerald-600 text-white'
                      : message.sender === 'system'
                      ? 'bg-amber-50 text-amber-800 border border-amber-200'
                      : message.sender === 'lawyer'
                      ? 'bg-purple-50 text-purple-900 shadow-md border border-purple-200'
                      : 'bg-white text-slate-800 shadow-md border border-slate-200'
                  }`}
                  data-testid={`message-${message.sender}`}
                >
                  {message.text}
                </div>
              </div>
            </div>
          ))}
          {isLoading && (
            <div className="flex justify-start">
              <div className="bg-white text-slate-800 shadow-md border border-slate-200 px-4 py-2 rounded-lg">
                <div className="flex items-center space-x-2">
                  <div className="flex space-x-1">
                    <div className="w-2 h-2 bg-emerald-400 rounded-full animate-bounce"></div>
                    <div className="w-2 h-2 bg-emerald-400 rounded-full animate-bounce" style={{animationDelay: '0.1s'}}></div>
                    <div className="w-2 h-2 bg-emerald-400 rounded-full animate-bounce" style={{animationDelay: '0.2s'}}></div>
                  </div>
                  <span>Digitando...</span>
                </div>
              </div>
            </div>
          )}
        </div>

        {/* Billing Button - Only for assigned lawyers */}
        {caseAssigned.assigned && caseAssigned.lawyerId && (
          <div className="p-4 bg-slate-50 border-t border-slate-200">
            <button
              onClick={() => setShowChargeModal(true)}
              className="w-full px-4 py-3 bg-blue-600 text-white rounded-lg hover:bg-blue-700 transition-colors font-medium flex items-center justify-center space-x-2"
            >
              <span>💰</span>
              <span>Cobrar Cliente</span>
            </button>
          </div>
        )}

        {/* Input Container */}
        <div className="p-4 bg-white border-t border-slate-200 space-y-3">
          {/* File Upload */}
          <FileUpload
            onFileSelect={setSelectedFile}
            disabled={isLoading}
          />

          {/* Text Input and Send Button */}
          <div className="flex space-x-2">
            <input
              type="text"
              value={input}
              onChange={(e) => setInput(e.target.value)}
              onKeyPress={(e) => e.key === 'Enter' && sendMessage()}
              placeholder="Digite sua mensagem jurídica..."
              className="flex-1 px-4 py-3 border border-slate-300 rounded-lg focus:outline-none focus:ring-2 focus:ring-emerald-500 focus:border-emerald-500 transition-colors text-slate-800 placeholder-slate-500"
              disabled={isLoading}
              data-testid="chat-input"
            />
            <button
              onClick={sendMessage}
              disabled={isLoading || (!input.trim() && !selectedFile) || !isConnected}
              className="px-6 py-3 bg-emerald-600 text-white rounded-lg hover:bg-emerald-700 disabled:opacity-50 disabled:cursor-not-allowed transition-colors font-medium"
              data-testid="send-button"
              type="button"
            >
              {isLoading ? 'Enviando...' : !isConnected ? 'Conectando...' : 'Enviar'}
            </button>
          </div>
        </div>
      </div>

      {/* Charge Modal */}
      {showChargeModal && (
        <div className="fixed inset-0 bg-black bg-opacity-50 flex items-center justify-center z-50">
          <div className="bg-white rounded-lg p-6 max-w-md w-full mx-4">
            <h3 className="text-lg font-semibold text-slate-800 mb-4">Cobrar Cliente</h3>

            <form onSubmit={handleCreateCharge} className="space-y-4">
              <div>
                <label className="block text-sm font-medium text-slate-700 mb-1">
                  Tipo de Serviço
                </label>
                <select
                  value={chargeForm.type}
                  onChange={(e) => setChargeForm({...chargeForm, type: e.target.value})}
                  className="w-full px-3 py-2 border border-slate-300 rounded-md focus:outline-none focus:ring-2 focus:ring-blue-500"
                  required
                >
                  <option value="">Selecione...</option>
                  <option value="consultation">Consulta Jurídica</option>
                  <option value="document_analysis">Análise de Documentos</option>
                  <option value="legal_opinion">Parecer Jurídico</option>
                  <option value="process_followup">Acompanhamento Processual</option>
                  <option value="mediation">Mediação/Negociação</option>
                  <option value="other">Outros</option>
                </select>
              </div>

              <div>
                <label className="block text-sm font-medium text-slate-700 mb-1">
                  Valor (R$)
                </label>
                <input
                  type="number"
                  min="1"
                  step="0.01"
                  value={chargeForm.amount}
                  onChange={(e) => setChargeForm({...chargeForm, amount: e.target.value})}
                  className="w-full px-3 py-2 border border-slate-300 rounded-md focus:outline-none focus:ring-2 focus:ring-blue-500"
                  placeholder="0,00"
                  required
                />
              </div>

              <div>
                <label className="block text-sm font-medium text-slate-700 mb-1">
                  Título da Cobrança
                </label>
                <input
                  type="text"
                  value={chargeForm.title}
                  onChange={(e) => setChargeForm({...chargeForm, title: e.target.value})}
                  className="w-full px-3 py-2 border border-slate-300 rounded-md focus:outline-none focus:ring-2 focus:ring-blue-500"
                  placeholder="Ex: Análise de Contrato de Trabalho"
                  required
                />
              </div>

              <div>
                <label className="block text-sm font-medium text-slate-700 mb-1">
                  Descrição
                </label>
                <textarea
                  value={chargeForm.description}
                  onChange={(e) => setChargeForm({...chargeForm, description: e.target.value})}
                  className="w-full px-3 py-2 border border-slate-300 rounded-md focus:outline-none focus:ring-2 focus:ring-blue-500"
                  rows={3}
                  placeholder="Descreva o serviço prestado..."
                  required
                />
              </div>

              <div>
                <label className="block text-sm font-medium text-slate-700 mb-1">
                  Justificativa
                </label>
                <textarea
                  value={chargeForm.reason}
                  onChange={(e) => setChargeForm({...chargeForm, reason: e.target.value})}
                  className="w-full px-3 py-2 border border-slate-300 rounded-md focus:outline-none focus:ring-2 focus:ring-blue-500"
                  rows={2}
                  placeholder="Por que está cobrando este valor?"
                  required
                />
              </div>

              <div className="flex space-x-3 pt-4">
                <button
                  type="button"
                  onClick={() => setShowChargeModal(false)}
                  className="flex-1 px-4 py-2 bg-slate-200 text-slate-700 rounded-md hover:bg-slate-300 transition-colors"
                >
                  Cancelar
                </button>
                <button
                  type="submit"
                  disabled={isCreatingCharge}
                  className="flex-1 px-4 py-2 bg-blue-600 text-white rounded-md hover:bg-blue-700 disabled:opacity-50 transition-colors"
                >
                  {isCreatingCharge ? 'Criando...' : 'Criar Cobrança'}
                </button>
              </div>
            </form>
          </div>
        </div>
      )}

      {/* Feedback Modal */}
      <FeedbackModal
        isOpen={showFeedbackModal}
        onClose={() => setShowFeedbackModal(false)}
        onSubmit={handleFeedbackSubmit}
        conversationTitle="Conversa Jurídica"
        lawyerName={caseAssigned.lawyerName}
      />
    </div>
  );
}<|MERGE_RESOLUTION|>--- conflicted
+++ resolved
@@ -233,13 +233,8 @@
     try {
       const formData = new FormData();
       formData.append('file', file);
-<<<<<<< HEAD
-      formData.append('conversationId', userId || '');
-      formData.append('userId', userId || ''); // Usar ID de usuário consistente
-=======
       formData.append('conversationId', roomId);
       // userId will be extracted from JWT token in backend
->>>>>>> aa101527
 
       const response = await fetch('/api/uploads', {
         method: 'POST',
